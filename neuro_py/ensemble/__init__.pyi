--- conflicted
+++ resolved
@@ -19,10 +19,8 @@
     "weighted_correlation",
     "shuffle_and_score",
     "trajectory_score_bst",
-<<<<<<< HEAD
     "proximity",
     "cosine_similarity",
-=======
     "PairwiseBias",
     "cosine_similarity_matrices",
     "normalize_bias_matrix",
@@ -31,7 +29,6 @@
     "bias_matrix_njit",
     "observed_and_shuffled_correlation",
     "shuffled_significance",
->>>>>>> fa905c87
 ]
 
 from .assembly import (
